import {Class} from './Class.js';
import * as Util from './Util.js';

/*
 * @class Evented
 * @inherits Class
 *
 * A set of methods shared between event-powered classes (like `Map` and `Marker`). Generally, events allow you to execute some function when something happens with an object (e.g. the user clicks on the map, causing the map to fire `'click'` event).
 *
 * @example
 *
 * ```js
 * map.on('click', function(e) {
 * 	alert(e.latlng);
 * } );
 * ```
 *
 * Leaflet deals with event listeners by reference, so if you want to add a listener and then remove it, define it as a function:
 *
 * ```js
 * function onClick(e) { ... }
 *
 * map.on('click', onClick);
 * map.off('click', onClick);
 * ```
 */

export class Evented extends Class {
	/* @method on(type: String, fn: Function, context?: Object): this
	 * Adds a listener function (`fn`) to a particular event type of the object. You can optionally specify the context of the listener (object the this keyword will point to). You can also pass several space-separated types (e.g. `'click dblclick'`).
	 *
	 * @alternative
	 * @method on(eventMap: Object): this
	 * Adds a set of type/listener pairs, e.g. `{click: onClick, pointermove: onPointerMove}`
	 */
	on(types, fn, context) {

		// types can be a map of types/handlers
		if (typeof types === 'object') {
			for (const [type, f] of Object.entries(types)) {
				// we don't process space-separated events here for performance;
				// it's a hot path since Layer uses the on(obj) syntax
				this._on(type, f, fn);
			}

		} else {
			// types can be a string of space-separated words
			for (const type of Util.splitWords(types)) {
				this._on(type, fn, context);
			}
		}

		return this;
	}

	/* @method off(type: String, fn?: Function, context?: Object): this
	 * Removes a previously added listener function. If no function is specified, it will remove all the listeners of that particular event from the object. Note that if you passed a custom context to `on`, you must pass the same context to `off` in order to remove the listener.
	 *
	 * @alternative
	 * @method off(eventMap: Object): this
	 * Removes a set of type/listener pairs.
	 *
	 * @alternative
	 * @method off: this
	 * Removes all listeners to all events on the object. This includes implicitly attached events.
	 */
	off(types, fn, context) {

		if (!arguments.length) {
			// clear all listeners if called without arguments
			delete this._events;

		} else if (typeof types === 'object') {
			for (const [type, f] of Object.entries(types)) {
				this._off(type, f, fn);
			}

		} else {
			const removeAll = arguments.length === 1;
			for (const type of Util.splitWords(types)) {
				if (removeAll) {
					this._off(type);
				} else {
					this._off(type, fn, context);
				}
			}
		}

		return this;
	}

	// attach listener (without syntactic sugar now)
	_on(type, fn, context, _once) {
		if (typeof fn !== 'function') {
			console.warn(`wrong listener type: ${typeof fn}`);
			return;
		}

		// check if fn already there
		if (this._listens(type, fn, context) !== false) {
			return;
		}

		if (context === this) {
			// Less memory footprint.
			context = undefined;
		}

		const newListener = {fn, ctx: context};
		if (_once) {
			newListener.once = true;
		}

		this._events ??= {};
		this._events[type] ??= [];
		this._events[type].push(newListener);
	}

	_off(type, fn, context) {
		if (!this._events) {
			return;
		}

		let listeners = this._events[type];
		if (!listeners) {
			return;
		}

		if (arguments.length === 1) { // remove all
			if (this._firingCount) {
				// Set all removed listeners to noop
				// so they are not called if remove happens in fire
				for (const listener of listeners) {
					listener.fn = Util.falseFn;
				}
			}
			// clear all listeners for a type if function isn't specified
			delete this._events[type];
			return;
		}

		if (typeof fn !== 'function') {
			console.warn(`wrong listener type: ${typeof fn}`);
			return;
		}

		// find fn and remove it
		const index = this._listens(type, fn, context);
		if (index !== false) {
			const listener = listeners[index];
			if (this._firingCount) {
				// set the removed listener to noop so that's not called if remove happens in fire
				listener.fn = Util.falseFn;

				/* copy array in case events are being fired */
				this._events[type] = listeners = listeners.slice();
			}
			listeners.splice(index, 1);
		}
	}

	// @method fire(type: String, data?: Object, propagate?: Boolean): this
	// Fires an event of the specified type. You can optionally provide a data
	// object — the first argument of the listener function will contain its
	// properties. The event can optionally be propagated to event parents.
	fire(type, data, propagate) {
		if (!this.listens(type, propagate)) { return this; }

		const event = {
			...data,
			type,
			target: this,
			sourceTarget: data?.sourceTarget || this
		};

		if (this._events) {
			const listeners = this._events[type];
			if (listeners) {
				this._firingCount = (this._firingCount + 1) || 1;
				for (const l of listeners) {
					// off overwrites l.fn, so we need to copy fn to a variable
					const fn = l.fn;
					if (l.once) {
						this.off(type, fn, l.ctx);
					}
					fn.call(l.ctx || this, event);
				}

				this._firingCount--;
			}
		}

		if (propagate) {
			// propagate the event to parents (set with addEventParent)
			this._propagateEvent(event);
		}

		return this;
	}

	// @method listens(type: String, propagate?: Boolean): Boolean
	// @method listens(type: String, fn: Function, context?: Object, propagate?: Boolean): Boolean
	// Returns `true` if a particular event type has any listeners attached to it.
	// The verification can optionally be propagated, it will return `true` if parents have the listener attached to it.
	listens(type, fn, context, propagate) {
		if (typeof type !== 'string') {
			console.warn('"string" type argument expected');
		}

		// we don't overwrite the input `fn` value, because we need to use it for propagation
		let _fn = fn;
		if (typeof fn !== 'function') {
			propagate = !!fn;
			_fn = undefined;
			context = undefined;
		}

		if (this._events?.[type]?.length) {
			if (this._listens(type, _fn, context) !== false) {
				return true;
			}
		}

		if (propagate) {
			// also check parents for listeners if event propagates
			for (const p of Object.values(this._eventParents ?? {})) {
				if (p.listens(type, fn, context, propagate)) {
					return true;
				}
			}
		}
		return false;
	}

	// returns the index (number) or false
	_listens(type, fn, context) {
		if (!this._events) {
			return false;
		}

		const listeners = this._events[type] ?? [];
		if (!fn) {
			return !!listeners.length;
		}

		if (context === this) {
			// Less memory footprint.
			context = undefined;
		}

		const index = listeners.findIndex(l => l.fn === fn && l.ctx === context);
		return index === -1 ? false : index;

	}

	// @method once(…): this
	// Behaves as [`on(…)`](#evented-on), except the listener will only get fired once and then removed.
	once(types, fn, context) {

		// types can be a map of types/handlers
		if (typeof types === 'object') {
			for (const [type, f] of Object.entries(types)) {
				// we don't process space-separated events here for performance;
				// it's a hot path since Layer uses the on(obj) syntax
				this._on(type, f, fn, true);
			}

		} else {
			// types can be a string of space-separated words
			for (const type of Util.splitWords(types)) {
				this._on(type, fn, context, true);
			}
		}

		return this;
	}

	// @method addEventParent(obj: Evented): this
	// Adds an event parent - an `Evented` that will receive propagated events
	addEventParent(obj) {
		this._eventParents ??= {};
		this._eventParents[Util.stamp(obj)] = obj;
		return this;
	}

	// @method removeEventParent(obj: Evented): this
	// Removes an event parent, so it will stop receiving propagated events
	removeEventParent(obj) {
		if (this._eventParents) {
			delete this._eventParents[Util.stamp(obj)];
		}
		return this;
	}

	_propagateEvent(e) {
		for (const p of Object.values(this._eventParents ?? {})) {
			p.fire(e.type, {
				propagatedFrom: e.target,
				...e
			}, true);
		}
	}
<<<<<<< HEAD

	// aliases; we should ditch those eventually

	// @method addEventListener(…): this
	// Alias to [`on(…)`](#evented-on)
	addEventListener = this.on;

	// @method removeEventListener(…): this
	// Alias to [`off(…)`](#evented-off)
	removeEventListener = this.off;

	// @method clearAllEventListeners(…): this
	// Alias to [`off()`](#evented-off)
	clearAllEventListeners = this.off;

	// @method addOneTimeEventListener(…): this
	// Alias to [`once(…)`](#evented-once)
	addOneTimeEventListener = this.once;

	// @method fireEvent(…): this
	// Alias to [`fire(…)`](#evented-fire)
	fireEvent = this.fire;

	// @method hasEventListeners(…): Boolean
	// Alias to [`listens(…)`](#evented-listens)
	hasEventListeners = this.listens;
};

=======
};

export const Evented = Class.extend(Events);

>>>>>>> 3fd10ee0
<|MERGE_RESOLUTION|>--- conflicted
+++ resolved
@@ -1,337 +1,305 @@
-import {Class} from './Class.js';
-import * as Util from './Util.js';
-
-/*
- * @class Evented
- * @inherits Class
- *
- * A set of methods shared between event-powered classes (like `Map` and `Marker`). Generally, events allow you to execute some function when something happens with an object (e.g. the user clicks on the map, causing the map to fire `'click'` event).
- *
- * @example
- *
- * ```js
- * map.on('click', function(e) {
- * 	alert(e.latlng);
- * } );
- * ```
- *
- * Leaflet deals with event listeners by reference, so if you want to add a listener and then remove it, define it as a function:
- *
- * ```js
- * function onClick(e) { ... }
- *
- * map.on('click', onClick);
- * map.off('click', onClick);
- * ```
- */
-
-export class Evented extends Class {
-	/* @method on(type: String, fn: Function, context?: Object): this
-	 * Adds a listener function (`fn`) to a particular event type of the object. You can optionally specify the context of the listener (object the this keyword will point to). You can also pass several space-separated types (e.g. `'click dblclick'`).
-	 *
-	 * @alternative
-	 * @method on(eventMap: Object): this
-	 * Adds a set of type/listener pairs, e.g. `{click: onClick, pointermove: onPointerMove}`
-	 */
-	on(types, fn, context) {
-
-		// types can be a map of types/handlers
-		if (typeof types === 'object') {
-			for (const [type, f] of Object.entries(types)) {
-				// we don't process space-separated events here for performance;
-				// it's a hot path since Layer uses the on(obj) syntax
-				this._on(type, f, fn);
-			}
-
-		} else {
-			// types can be a string of space-separated words
-			for (const type of Util.splitWords(types)) {
-				this._on(type, fn, context);
-			}
-		}
-
-		return this;
-	}
-
-	/* @method off(type: String, fn?: Function, context?: Object): this
-	 * Removes a previously added listener function. If no function is specified, it will remove all the listeners of that particular event from the object. Note that if you passed a custom context to `on`, you must pass the same context to `off` in order to remove the listener.
-	 *
-	 * @alternative
-	 * @method off(eventMap: Object): this
-	 * Removes a set of type/listener pairs.
-	 *
-	 * @alternative
-	 * @method off: this
-	 * Removes all listeners to all events on the object. This includes implicitly attached events.
-	 */
-	off(types, fn, context) {
-
-		if (!arguments.length) {
-			// clear all listeners if called without arguments
-			delete this._events;
-
-		} else if (typeof types === 'object') {
-			for (const [type, f] of Object.entries(types)) {
-				this._off(type, f, fn);
-			}
-
-		} else {
-			const removeAll = arguments.length === 1;
-			for (const type of Util.splitWords(types)) {
-				if (removeAll) {
-					this._off(type);
-				} else {
-					this._off(type, fn, context);
-				}
-			}
-		}
-
-		return this;
-	}
-
-	// attach listener (without syntactic sugar now)
-	_on(type, fn, context, _once) {
-		if (typeof fn !== 'function') {
-			console.warn(`wrong listener type: ${typeof fn}`);
-			return;
-		}
-
-		// check if fn already there
-		if (this._listens(type, fn, context) !== false) {
-			return;
-		}
-
-		if (context === this) {
-			// Less memory footprint.
-			context = undefined;
-		}
-
-		const newListener = {fn, ctx: context};
-		if (_once) {
-			newListener.once = true;
-		}
-
-		this._events ??= {};
-		this._events[type] ??= [];
-		this._events[type].push(newListener);
-	}
-
-	_off(type, fn, context) {
-		if (!this._events) {
-			return;
-		}
-
-		let listeners = this._events[type];
-		if (!listeners) {
-			return;
-		}
-
-		if (arguments.length === 1) { // remove all
-			if (this._firingCount) {
-				// Set all removed listeners to noop
-				// so they are not called if remove happens in fire
-				for (const listener of listeners) {
-					listener.fn = Util.falseFn;
-				}
-			}
-			// clear all listeners for a type if function isn't specified
-			delete this._events[type];
-			return;
-		}
-
-		if (typeof fn !== 'function') {
-			console.warn(`wrong listener type: ${typeof fn}`);
-			return;
-		}
-
-		// find fn and remove it
-		const index = this._listens(type, fn, context);
-		if (index !== false) {
-			const listener = listeners[index];
-			if (this._firingCount) {
-				// set the removed listener to noop so that's not called if remove happens in fire
-				listener.fn = Util.falseFn;
-
-				/* copy array in case events are being fired */
-				this._events[type] = listeners = listeners.slice();
-			}
-			listeners.splice(index, 1);
-		}
-	}
-
-	// @method fire(type: String, data?: Object, propagate?: Boolean): this
-	// Fires an event of the specified type. You can optionally provide a data
-	// object — the first argument of the listener function will contain its
-	// properties. The event can optionally be propagated to event parents.
-	fire(type, data, propagate) {
-		if (!this.listens(type, propagate)) { return this; }
-
-		const event = {
-			...data,
-			type,
-			target: this,
-			sourceTarget: data?.sourceTarget || this
-		};
-
-		if (this._events) {
-			const listeners = this._events[type];
-			if (listeners) {
-				this._firingCount = (this._firingCount + 1) || 1;
-				for (const l of listeners) {
-					// off overwrites l.fn, so we need to copy fn to a variable
-					const fn = l.fn;
-					if (l.once) {
-						this.off(type, fn, l.ctx);
-					}
-					fn.call(l.ctx || this, event);
-				}
-
-				this._firingCount--;
-			}
-		}
-
-		if (propagate) {
-			// propagate the event to parents (set with addEventParent)
-			this._propagateEvent(event);
-		}
-
-		return this;
-	}
-
-	// @method listens(type: String, propagate?: Boolean): Boolean
-	// @method listens(type: String, fn: Function, context?: Object, propagate?: Boolean): Boolean
-	// Returns `true` if a particular event type has any listeners attached to it.
-	// The verification can optionally be propagated, it will return `true` if parents have the listener attached to it.
-	listens(type, fn, context, propagate) {
-		if (typeof type !== 'string') {
-			console.warn('"string" type argument expected');
-		}
-
-		// we don't overwrite the input `fn` value, because we need to use it for propagation
-		let _fn = fn;
-		if (typeof fn !== 'function') {
-			propagate = !!fn;
-			_fn = undefined;
-			context = undefined;
-		}
-
-		if (this._events?.[type]?.length) {
-			if (this._listens(type, _fn, context) !== false) {
-				return true;
-			}
-		}
-
-		if (propagate) {
-			// also check parents for listeners if event propagates
-			for (const p of Object.values(this._eventParents ?? {})) {
-				if (p.listens(type, fn, context, propagate)) {
-					return true;
-				}
-			}
-		}
-		return false;
-	}
-
-	// returns the index (number) or false
-	_listens(type, fn, context) {
-		if (!this._events) {
-			return false;
-		}
-
-		const listeners = this._events[type] ?? [];
-		if (!fn) {
-			return !!listeners.length;
-		}
-
-		if (context === this) {
-			// Less memory footprint.
-			context = undefined;
-		}
-
-		const index = listeners.findIndex(l => l.fn === fn && l.ctx === context);
-		return index === -1 ? false : index;
-
-	}
-
-	// @method once(…): this
-	// Behaves as [`on(…)`](#evented-on), except the listener will only get fired once and then removed.
-	once(types, fn, context) {
-
-		// types can be a map of types/handlers
-		if (typeof types === 'object') {
-			for (const [type, f] of Object.entries(types)) {
-				// we don't process space-separated events here for performance;
-				// it's a hot path since Layer uses the on(obj) syntax
-				this._on(type, f, fn, true);
-			}
-
-		} else {
-			// types can be a string of space-separated words
-			for (const type of Util.splitWords(types)) {
-				this._on(type, fn, context, true);
-			}
-		}
-
-		return this;
-	}
-
-	// @method addEventParent(obj: Evented): this
-	// Adds an event parent - an `Evented` that will receive propagated events
-	addEventParent(obj) {
-		this._eventParents ??= {};
-		this._eventParents[Util.stamp(obj)] = obj;
-		return this;
-	}
-
-	// @method removeEventParent(obj: Evented): this
-	// Removes an event parent, so it will stop receiving propagated events
-	removeEventParent(obj) {
-		if (this._eventParents) {
-			delete this._eventParents[Util.stamp(obj)];
-		}
-		return this;
-	}
-
-	_propagateEvent(e) {
-		for (const p of Object.values(this._eventParents ?? {})) {
-			p.fire(e.type, {
-				propagatedFrom: e.target,
-				...e
-			}, true);
-		}
-	}
-<<<<<<< HEAD
-
-	// aliases; we should ditch those eventually
-
-	// @method addEventListener(…): this
-	// Alias to [`on(…)`](#evented-on)
-	addEventListener = this.on;
-
-	// @method removeEventListener(…): this
-	// Alias to [`off(…)`](#evented-off)
-	removeEventListener = this.off;
-
-	// @method clearAllEventListeners(…): this
-	// Alias to [`off()`](#evented-off)
-	clearAllEventListeners = this.off;
-
-	// @method addOneTimeEventListener(…): this
-	// Alias to [`once(…)`](#evented-once)
-	addOneTimeEventListener = this.once;
-
-	// @method fireEvent(…): this
-	// Alias to [`fire(…)`](#evented-fire)
-	fireEvent = this.fire;
-
-	// @method hasEventListeners(…): Boolean
-	// Alias to [`listens(…)`](#evented-listens)
-	hasEventListeners = this.listens;
-};
-
-=======
-};
-
-export const Evented = Class.extend(Events);
-
->>>>>>> 3fd10ee0
+import {Class} from './Class.js';
+import * as Util from './Util.js';
+
+/*
+ * @class Evented
+ * @inherits Class
+ *
+ * A set of methods shared between event-powered classes (like `Map` and `Marker`). Generally, events allow you to execute some function when something happens with an object (e.g. the user clicks on the map, causing the map to fire `'click'` event).
+ *
+ * @example
+ *
+ * ```js
+ * map.on('click', function(e) {
+ * 	alert(e.latlng);
+ * } );
+ * ```
+ *
+ * Leaflet deals with event listeners by reference, so if you want to add a listener and then remove it, define it as a function:
+ *
+ * ```js
+ * function onClick(e) { ... }
+ *
+ * map.on('click', onClick);
+ * map.off('click', onClick);
+ * ```
+ */
+
+export class Evented extends Class {
+	/* @method on(type: String, fn: Function, context?: Object): this
+	 * Adds a listener function (`fn`) to a particular event type of the object. You can optionally specify the context of the listener (object the this keyword will point to). You can also pass several space-separated types (e.g. `'click dblclick'`).
+	 *
+	 * @alternative
+	 * @method on(eventMap: Object): this
+	 * Adds a set of type/listener pairs, e.g. `{click: onClick, pointermove: onPointerMove}`
+	 */
+	on(types, fn, context) {
+
+		// types can be a map of types/handlers
+		if (typeof types === 'object') {
+			for (const [type, f] of Object.entries(types)) {
+				// we don't process space-separated events here for performance;
+				// it's a hot path since Layer uses the on(obj) syntax
+				this._on(type, f, fn);
+			}
+
+		} else {
+			// types can be a string of space-separated words
+			for (const type of Util.splitWords(types)) {
+				this._on(type, fn, context);
+			}
+		}
+
+		return this;
+	}
+
+	/* @method off(type: String, fn?: Function, context?: Object): this
+	 * Removes a previously added listener function. If no function is specified, it will remove all the listeners of that particular event from the object. Note that if you passed a custom context to `on`, you must pass the same context to `off` in order to remove the listener.
+	 *
+	 * @alternative
+	 * @method off(eventMap: Object): this
+	 * Removes a set of type/listener pairs.
+	 *
+	 * @alternative
+	 * @method off: this
+	 * Removes all listeners to all events on the object. This includes implicitly attached events.
+	 */
+	off(types, fn, context) {
+
+		if (!arguments.length) {
+			// clear all listeners if called without arguments
+			delete this._events;
+
+		} else if (typeof types === 'object') {
+			for (const [type, f] of Object.entries(types)) {
+				this._off(type, f, fn);
+			}
+
+		} else {
+			const removeAll = arguments.length === 1;
+			for (const type of Util.splitWords(types)) {
+				if (removeAll) {
+					this._off(type);
+				} else {
+					this._off(type, fn, context);
+				}
+			}
+		}
+
+		return this;
+	}
+
+	// attach listener (without syntactic sugar now)
+	_on(type, fn, context, _once) {
+		if (typeof fn !== 'function') {
+			console.warn(`wrong listener type: ${typeof fn}`);
+			return;
+		}
+
+		// check if fn already there
+		if (this._listens(type, fn, context) !== false) {
+			return;
+		}
+
+		if (context === this) {
+			// Less memory footprint.
+			context = undefined;
+		}
+
+		const newListener = {fn, ctx: context};
+		if (_once) {
+			newListener.once = true;
+		}
+
+		this._events ??= {};
+		this._events[type] ??= [];
+		this._events[type].push(newListener);
+	}
+
+	_off(type, fn, context) {
+		if (!this._events) {
+			return;
+		}
+
+		let listeners = this._events[type];
+		if (!listeners) {
+			return;
+		}
+
+		if (arguments.length === 1) { // remove all
+			if (this._firingCount) {
+				// Set all removed listeners to noop
+				// so they are not called if remove happens in fire
+				for (const listener of listeners) {
+					listener.fn = Util.falseFn;
+				}
+			}
+			// clear all listeners for a type if function isn't specified
+			delete this._events[type];
+			return;
+		}
+
+		if (typeof fn !== 'function') {
+			console.warn(`wrong listener type: ${typeof fn}`);
+			return;
+		}
+
+		// find fn and remove it
+		const index = this._listens(type, fn, context);
+		if (index !== false) {
+			const listener = listeners[index];
+			if (this._firingCount) {
+				// set the removed listener to noop so that's not called if remove happens in fire
+				listener.fn = Util.falseFn;
+
+				/* copy array in case events are being fired */
+				this._events[type] = listeners = listeners.slice();
+			}
+			listeners.splice(index, 1);
+		}
+	}
+
+	// @method fire(type: String, data?: Object, propagate?: Boolean): this
+	// Fires an event of the specified type. You can optionally provide a data
+	// object — the first argument of the listener function will contain its
+	// properties. The event can optionally be propagated to event parents.
+	fire(type, data, propagate) {
+		if (!this.listens(type, propagate)) { return this; }
+
+		const event = {
+			...data,
+			type,
+			target: this,
+			sourceTarget: data?.sourceTarget || this
+		};
+
+		if (this._events) {
+			const listeners = this._events[type];
+			if (listeners) {
+				this._firingCount = (this._firingCount + 1) || 1;
+				for (const l of listeners) {
+					// off overwrites l.fn, so we need to copy fn to a variable
+					const fn = l.fn;
+					if (l.once) {
+						this.off(type, fn, l.ctx);
+					}
+					fn.call(l.ctx || this, event);
+				}
+
+				this._firingCount--;
+			}
+		}
+
+		if (propagate) {
+			// propagate the event to parents (set with addEventParent)
+			this._propagateEvent(event);
+		}
+
+		return this;
+	}
+
+	// @method listens(type: String, propagate?: Boolean): Boolean
+	// @method listens(type: String, fn: Function, context?: Object, propagate?: Boolean): Boolean
+	// Returns `true` if a particular event type has any listeners attached to it.
+	// The verification can optionally be propagated, it will return `true` if parents have the listener attached to it.
+	listens(type, fn, context, propagate) {
+		if (typeof type !== 'string') {
+			console.warn('"string" type argument expected');
+		}
+
+		// we don't overwrite the input `fn` value, because we need to use it for propagation
+		let _fn = fn;
+		if (typeof fn !== 'function') {
+			propagate = !!fn;
+			_fn = undefined;
+			context = undefined;
+		}
+
+		if (this._events?.[type]?.length) {
+			if (this._listens(type, _fn, context) !== false) {
+				return true;
+			}
+		}
+
+		if (propagate) {
+			// also check parents for listeners if event propagates
+			for (const p of Object.values(this._eventParents ?? {})) {
+				if (p.listens(type, fn, context, propagate)) {
+					return true;
+				}
+			}
+		}
+		return false;
+	}
+
+	// returns the index (number) or false
+	_listens(type, fn, context) {
+		if (!this._events) {
+			return false;
+		}
+
+		const listeners = this._events[type] ?? [];
+		if (!fn) {
+			return !!listeners.length;
+		}
+
+		if (context === this) {
+			// Less memory footprint.
+			context = undefined;
+		}
+
+		const index = listeners.findIndex(l => l.fn === fn && l.ctx === context);
+		return index === -1 ? false : index;
+
+	}
+
+	// @method once(…): this
+	// Behaves as [`on(…)`](#evented-on), except the listener will only get fired once and then removed.
+	once(types, fn, context) {
+
+		// types can be a map of types/handlers
+		if (typeof types === 'object') {
+			for (const [type, f] of Object.entries(types)) {
+				// we don't process space-separated events here for performance;
+				// it's a hot path since Layer uses the on(obj) syntax
+				this._on(type, f, fn, true);
+			}
+
+		} else {
+			// types can be a string of space-separated words
+			for (const type of Util.splitWords(types)) {
+				this._on(type, fn, context, true);
+			}
+		}
+
+		return this;
+	}
+
+	// @method addEventParent(obj: Evented): this
+	// Adds an event parent - an `Evented` that will receive propagated events
+	addEventParent(obj) {
+		this._eventParents ??= {};
+		this._eventParents[Util.stamp(obj)] = obj;
+		return this;
+	}
+
+	// @method removeEventParent(obj: Evented): this
+	// Removes an event parent, so it will stop receiving propagated events
+	removeEventParent(obj) {
+		if (this._eventParents) {
+			delete this._eventParents[Util.stamp(obj)];
+		}
+		return this;
+	}
+
+	_propagateEvent(e) {
+		for (const p of Object.values(this._eventParents ?? {})) {
+			p.fire(e.type, {
+				propagatedFrom: e.target,
+				...e
+			}, true);
+		}
+	}
+};
+
+export const Evented = Class.extend(Events);