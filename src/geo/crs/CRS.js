
import {Bounds} from '../../geometry/Bounds.js';
import {LatLng} from '../LatLng.js';
import {LatLngBounds} from '../LatLngBounds.js';
import * as Util from '../../core/Util.js';

/*
 * @namespace CRS
 * @crs CRS.Base
 * Object that defines coordinate reference systems for projecting
 * geographical points into pixel (screen) coordinates and back (and to
 * coordinates in other units for [WMS](https://en.wikipedia.org/wiki/Web_Map_Service) services). See
 * [spatial reference system](https://en.wikipedia.org/wiki/Spatial_reference_system).
 *
 * Leaflet defines the most usual CRSs by default. If you want to use a
 * CRS not defined by default, take a look at the
 * [Proj4Leaflet](https://github.com/kartena/Proj4Leaflet) plugin.
 *
 * Note that the CRS instances do not inherit from Leaflet's `Class` object,
 * and can't be instantiated. Also, new classes can't inherit from them,
 * and methods can't be added to them with the `include` function.
 */

export class CRS {
	static projection = undefined;
	static transformation = undefined;

	// @method latLngToPoint(latlng: LatLng, zoom: Number): Point
	// Projects geographical coordinates into pixel coordinates for a given zoom.
	static latLngToPoint(latlng, zoom) {
		const projectedPoint = this.projection.project(latlng),
		    scale = this.scale(zoom);

		return this.transformation._transform(projectedPoint, scale);
	}

	// @method pointToLatLng(point: Point, zoom: Number): LatLng
	// The inverse of `latLngToPoint`. Projects pixel coordinates on a given
	// zoom into geographical coordinates.
	static pointToLatLng(point, zoom) {
		const scale = this.scale(zoom),
		    untransformedPoint = this.transformation.untransform(point, scale);

		return this.projection.unproject(untransformedPoint);
	}

	// @method project(latlng: LatLng): Point
	// Projects geographical coordinates into coordinates in units accepted for
	// this CRS (e.g. meters for EPSG:3857, for passing it to WMS services).
	static project(latlng) {
		return this.projection.project(latlng);
	}

	// @method unproject(point: Point): LatLng
	// Given a projected coordinate returns the corresponding LatLng.
	// The inverse of `project`.
	static unproject(point) {
		return this.projection.unproject(point);
	}

	// @method scale(zoom: Number): Number
	// Returns the scale used when transforming projected coordinates into
	// pixel coordinates for a particular zoom. For example, it returns
	// `256 * 2^zoom` for Mercator-based CRS.
	static scale(zoom) {
		return 256 * 2 ** zoom;
	}

	// @method zoom(scale: Number): Number
	// Inverse of `scale()`, returns the zoom level corresponding to a scale
	// factor of `scale`.
	static zoom(scale) {
		return Math.log(scale / 256) / Math.LN2;
	}

	// @method getProjectedBounds(zoom: Number): Bounds
	// Returns the projection's bounds scaled and transformed for the provided `zoom`.
	static getProjectedBounds(zoom) {
		if (this.infinite) { return null; }

		const b = this.projection.bounds,
		    s = this.scale(zoom),
		    min = this.transformation.transform(b.min, s),
		    max = this.transformation.transform(b.max, s);

		return new Bounds(min, max);
	}

	// @method distance(latlng1: LatLng, latlng2: LatLng): Number
	// Returns the distance between two geographical coordinates.

	// @property code: String
	// Standard code name of the CRS passed into WMS services (e.g. `'EPSG:3857'`)
	//
	// @property wrapLng: Number[]
	// An array of two numbers defining whether the longitude (horizontal) coordinate
	// axis wraps around a given range and how. Defaults to `[-180, 180]` in most
	// geographical CRSs. If `undefined`, the longitude axis does not wrap around.
	//
	// @property wrapLat: Number[]
	// Like `wrapLng`, but for the latitude (vertical) axis.

	// wrapLng: [min, max],
	// wrapLat: [min, max],

	// @property infinite: Boolean
	// If true, the coordinate space will be unbounded (infinite in both axes)
	static infinite = false;

	// @method wrapLatLng(latlng: LatLng): LatLng
	// Returns a `LatLng` where lat and lng has been wrapped according to the
	// CRS's `wrapLat` and `wrapLng` properties, if they are outside the CRS's bounds.
	static wrapLatLng(latlng) {
		const lng = this.wrapLng ? Util.wrapNum(latlng.lng, this.wrapLng, true) : latlng.lng,
		    lat = this.wrapLat ? Util.wrapNum(latlng.lat, this.wrapLat, true) : latlng.lat,
		    alt = latlng.alt;

		return new LatLng(lat, lng, alt);
	}

	// @method wrapLatLngBounds(bounds: LatLngBounds): LatLngBounds
	// Returns a `LatLngBounds` with the same size as the given one, ensuring
	// that its center is within the CRS's bounds.
<<<<<<< HEAD
	// Only accepts actual `L.LatLngBounds` instances, not arrays.
	static wrapLatLngBounds(bounds) {
=======
	// Only accepts actual `LatLngBounds` instances, not arrays.
	wrapLatLngBounds(bounds) {
>>>>>>> 43907c8f
		const center = bounds.getCenter(),
		    newCenter = this.wrapLatLng(center),
		    latShift = center.lat - newCenter.lat,
		    lngShift = center.lng - newCenter.lng;

		if (latShift === 0 && lngShift === 0) {
			return bounds;
		}

		const sw = bounds.getSouthWest(),
		    ne = bounds.getNorthEast(),
		    newSw = new LatLng(sw.lat - latShift, sw.lng - lngShift),
		    newNe = new LatLng(ne.lat - latShift, ne.lng - lngShift);

		return new LatLngBounds(newSw, newNe);
	}
}
<|MERGE_RESOLUTION|>--- conflicted
+++ resolved
@@ -1,147 +1,142 @@
-
-import {Bounds} from '../../geometry/Bounds.js';
-import {LatLng} from '../LatLng.js';
-import {LatLngBounds} from '../LatLngBounds.js';
-import * as Util from '../../core/Util.js';
-
-/*
- * @namespace CRS
- * @crs CRS.Base
- * Object that defines coordinate reference systems for projecting
- * geographical points into pixel (screen) coordinates and back (and to
- * coordinates in other units for [WMS](https://en.wikipedia.org/wiki/Web_Map_Service) services). See
- * [spatial reference system](https://en.wikipedia.org/wiki/Spatial_reference_system).
- *
- * Leaflet defines the most usual CRSs by default. If you want to use a
- * CRS not defined by default, take a look at the
- * [Proj4Leaflet](https://github.com/kartena/Proj4Leaflet) plugin.
- *
- * Note that the CRS instances do not inherit from Leaflet's `Class` object,
- * and can't be instantiated. Also, new classes can't inherit from them,
- * and methods can't be added to them with the `include` function.
- */
-
-export class CRS {
-	static projection = undefined;
-	static transformation = undefined;
-
-	// @method latLngToPoint(latlng: LatLng, zoom: Number): Point
-	// Projects geographical coordinates into pixel coordinates for a given zoom.
-	static latLngToPoint(latlng, zoom) {
-		const projectedPoint = this.projection.project(latlng),
-		    scale = this.scale(zoom);
-
-		return this.transformation._transform(projectedPoint, scale);
-	}
-
-	// @method pointToLatLng(point: Point, zoom: Number): LatLng
-	// The inverse of `latLngToPoint`. Projects pixel coordinates on a given
-	// zoom into geographical coordinates.
-	static pointToLatLng(point, zoom) {
-		const scale = this.scale(zoom),
-		    untransformedPoint = this.transformation.untransform(point, scale);
-
-		return this.projection.unproject(untransformedPoint);
-	}
-
-	// @method project(latlng: LatLng): Point
-	// Projects geographical coordinates into coordinates in units accepted for
-	// this CRS (e.g. meters for EPSG:3857, for passing it to WMS services).
-	static project(latlng) {
-		return this.projection.project(latlng);
-	}
-
-	// @method unproject(point: Point): LatLng
-	// Given a projected coordinate returns the corresponding LatLng.
-	// The inverse of `project`.
-	static unproject(point) {
-		return this.projection.unproject(point);
-	}
-
-	// @method scale(zoom: Number): Number
-	// Returns the scale used when transforming projected coordinates into
-	// pixel coordinates for a particular zoom. For example, it returns
-	// `256 * 2^zoom` for Mercator-based CRS.
-	static scale(zoom) {
-		return 256 * 2 ** zoom;
-	}
-
-	// @method zoom(scale: Number): Number
-	// Inverse of `scale()`, returns the zoom level corresponding to a scale
-	// factor of `scale`.
-	static zoom(scale) {
-		return Math.log(scale / 256) / Math.LN2;
-	}
-
-	// @method getProjectedBounds(zoom: Number): Bounds
-	// Returns the projection's bounds scaled and transformed for the provided `zoom`.
-	static getProjectedBounds(zoom) {
-		if (this.infinite) { return null; }
-
-		const b = this.projection.bounds,
-		    s = this.scale(zoom),
-		    min = this.transformation.transform(b.min, s),
-		    max = this.transformation.transform(b.max, s);
-
-		return new Bounds(min, max);
-	}
-
-	// @method distance(latlng1: LatLng, latlng2: LatLng): Number
-	// Returns the distance between two geographical coordinates.
-
-	// @property code: String
-	// Standard code name of the CRS passed into WMS services (e.g. `'EPSG:3857'`)
-	//
-	// @property wrapLng: Number[]
-	// An array of two numbers defining whether the longitude (horizontal) coordinate
-	// axis wraps around a given range and how. Defaults to `[-180, 180]` in most
-	// geographical CRSs. If `undefined`, the longitude axis does not wrap around.
-	//
-	// @property wrapLat: Number[]
-	// Like `wrapLng`, but for the latitude (vertical) axis.
-
-	// wrapLng: [min, max],
-	// wrapLat: [min, max],
-
-	// @property infinite: Boolean
-	// If true, the coordinate space will be unbounded (infinite in both axes)
-	static infinite = false;
-
-	// @method wrapLatLng(latlng: LatLng): LatLng
-	// Returns a `LatLng` where lat and lng has been wrapped according to the
-	// CRS's `wrapLat` and `wrapLng` properties, if they are outside the CRS's bounds.
-	static wrapLatLng(latlng) {
-		const lng = this.wrapLng ? Util.wrapNum(latlng.lng, this.wrapLng, true) : latlng.lng,
-		    lat = this.wrapLat ? Util.wrapNum(latlng.lat, this.wrapLat, true) : latlng.lat,
-		    alt = latlng.alt;
-
-		return new LatLng(lat, lng, alt);
-	}
-
-	// @method wrapLatLngBounds(bounds: LatLngBounds): LatLngBounds
-	// Returns a `LatLngBounds` with the same size as the given one, ensuring
-	// that its center is within the CRS's bounds.
-<<<<<<< HEAD
-	// Only accepts actual `L.LatLngBounds` instances, not arrays.
-	static wrapLatLngBounds(bounds) {
-=======
-	// Only accepts actual `LatLngBounds` instances, not arrays.
-	wrapLatLngBounds(bounds) {
->>>>>>> 43907c8f
-		const center = bounds.getCenter(),
-		    newCenter = this.wrapLatLng(center),
-		    latShift = center.lat - newCenter.lat,
-		    lngShift = center.lng - newCenter.lng;
-
-		if (latShift === 0 && lngShift === 0) {
-			return bounds;
-		}
-
-		const sw = bounds.getSouthWest(),
-		    ne = bounds.getNorthEast(),
-		    newSw = new LatLng(sw.lat - latShift, sw.lng - lngShift),
-		    newNe = new LatLng(ne.lat - latShift, ne.lng - lngShift);
-
-		return new LatLngBounds(newSw, newNe);
-	}
-}
+
+import {Bounds} from '../../geometry/Bounds.js';
+import {LatLng} from '../LatLng.js';
+import {LatLngBounds} from '../LatLngBounds.js';
+import * as Util from '../../core/Util.js';
+
+/*
+ * @namespace CRS
+ * @crs CRS.Base
+ * Object that defines coordinate reference systems for projecting
+ * geographical points into pixel (screen) coordinates and back (and to
+ * coordinates in other units for [WMS](https://en.wikipedia.org/wiki/Web_Map_Service) services). See
+ * [spatial reference system](https://en.wikipedia.org/wiki/Spatial_reference_system).
+ *
+ * Leaflet defines the most usual CRSs by default. If you want to use a
+ * CRS not defined by default, take a look at the
+ * [Proj4Leaflet](https://github.com/kartena/Proj4Leaflet) plugin.
+ *
+ * Note that the CRS instances do not inherit from Leaflet's `Class` object,
+ * and can't be instantiated. Also, new classes can't inherit from them,
+ * and methods can't be added to them with the `include` function.
+ */
+
+export class CRS {
+	static projection = undefined;
+	static transformation = undefined;
+
+	// @method latLngToPoint(latlng: LatLng, zoom: Number): Point
+	// Projects geographical coordinates into pixel coordinates for a given zoom.
+	static latLngToPoint(latlng, zoom) {
+		const projectedPoint = this.projection.project(latlng),
+		    scale = this.scale(zoom);
+
+		return this.transformation._transform(projectedPoint, scale);
+	}
+
+	// @method pointToLatLng(point: Point, zoom: Number): LatLng
+	// The inverse of `latLngToPoint`. Projects pixel coordinates on a given
+	// zoom into geographical coordinates.
+	static pointToLatLng(point, zoom) {
+		const scale = this.scale(zoom),
+		    untransformedPoint = this.transformation.untransform(point, scale);
+
+		return this.projection.unproject(untransformedPoint);
+	}
+
+	// @method project(latlng: LatLng): Point
+	// Projects geographical coordinates into coordinates in units accepted for
+	// this CRS (e.g. meters for EPSG:3857, for passing it to WMS services).
+	static project(latlng) {
+		return this.projection.project(latlng);
+	}
+
+	// @method unproject(point: Point): LatLng
+	// Given a projected coordinate returns the corresponding LatLng.
+	// The inverse of `project`.
+	static unproject(point) {
+		return this.projection.unproject(point);
+	}
+
+	// @method scale(zoom: Number): Number
+	// Returns the scale used when transforming projected coordinates into
+	// pixel coordinates for a particular zoom. For example, it returns
+	// `256 * 2^zoom` for Mercator-based CRS.
+	static scale(zoom) {
+		return 256 * 2 ** zoom;
+	}
+
+	// @method zoom(scale: Number): Number
+	// Inverse of `scale()`, returns the zoom level corresponding to a scale
+	// factor of `scale`.
+	static zoom(scale) {
+		return Math.log(scale / 256) / Math.LN2;
+	}
+
+	// @method getProjectedBounds(zoom: Number): Bounds
+	// Returns the projection's bounds scaled and transformed for the provided `zoom`.
+	static getProjectedBounds(zoom) {
+		if (this.infinite) { return null; }
+
+		const b = this.projection.bounds,
+		    s = this.scale(zoom),
+		    min = this.transformation.transform(b.min, s),
+		    max = this.transformation.transform(b.max, s);
+
+		return new Bounds(min, max);
+	}
+
+	// @method distance(latlng1: LatLng, latlng2: LatLng): Number
+	// Returns the distance between two geographical coordinates.
+
+	// @property code: String
+	// Standard code name of the CRS passed into WMS services (e.g. `'EPSG:3857'`)
+	//
+	// @property wrapLng: Number[]
+	// An array of two numbers defining whether the longitude (horizontal) coordinate
+	// axis wraps around a given range and how. Defaults to `[-180, 180]` in most
+	// geographical CRSs. If `undefined`, the longitude axis does not wrap around.
+	//
+	// @property wrapLat: Number[]
+	// Like `wrapLng`, but for the latitude (vertical) axis.
+
+	// wrapLng: [min, max],
+	// wrapLat: [min, max],
+
+	// @property infinite: Boolean
+	// If true, the coordinate space will be unbounded (infinite in both axes)
+	static infinite = false;
+
+	// @method wrapLatLng(latlng: LatLng): LatLng
+	// Returns a `LatLng` where lat and lng has been wrapped according to the
+	// CRS's `wrapLat` and `wrapLng` properties, if they are outside the CRS's bounds.
+	static wrapLatLng(latlng) {
+		const lng = this.wrapLng ? Util.wrapNum(latlng.lng, this.wrapLng, true) : latlng.lng,
+		    lat = this.wrapLat ? Util.wrapNum(latlng.lat, this.wrapLat, true) : latlng.lat,
+		    alt = latlng.alt;
+
+		return new LatLng(lat, lng, alt);
+	}
+
+	// @method wrapLatLngBounds(bounds: LatLngBounds): LatLngBounds
+	// Returns a `LatLngBounds` with the same size as the given one, ensuring
+	// that its center is within the CRS's bounds.
+	// Only accepts actual `LatLngBounds` instances, not arrays.
+	static wrapLatLngBounds(bounds) {
+		const center = bounds.getCenter(),
+		    newCenter = this.wrapLatLng(center),
+		    latShift = center.lat - newCenter.lat,
+		    lngShift = center.lng - newCenter.lng;
+
+		if (latShift === 0 && lngShift === 0) {
+			return bounds;
+		}
+
+		const sw = bounds.getSouthWest(),
+		    ne = bounds.getNorthEast(),
+		    newSw = new LatLng(sw.lat - latShift, sw.lng - lngShift),
+		    newNe = new LatLng(ne.lat - latShift, ne.lng - lngShift);
+
+		return new LatLngBounds(newSw, newNe);
+	}
+}