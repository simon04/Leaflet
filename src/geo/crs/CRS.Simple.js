import {CRS} from './CRS.js';
import {LonLat} from '../projection/Projection.LonLat.js';
import {Transformation} from '../../geometry/Transformation.js';

/*
 * @namespace CRS
 * @crs CRS.Simple
 *
 * A simple CRS that maps longitude and latitude into `x` and `y` directly.
 * May be used for maps of flat surfaces (e.g. game maps). Note that the `y`
 * axis should still be inverted (going from bottom to top). `distance()` returns
 * simple euclidean distance.
 */

<<<<<<< HEAD
export class Simple extends CRS {
	static projection = LonLat;
	static transformation = toTransformation(1, 0, -1, 0);
=======
export const Simple = {
	...CRS,
	projection: LonLat,
	transformation: new Transformation(1, 0, -1, 0),
>>>>>>> 43907c8f

	static scale(zoom) {
		return 2 ** zoom;
	}

	static zoom(scale) {
		return Math.log(scale) / Math.LN2;
	}

	static distance(latlng1, latlng2) {
		const dx = latlng2.lng - latlng1.lng,
		dy = latlng2.lat - latlng1.lat;

		return Math.sqrt(dx * dx + dy * dy);
	}

	static infinite = true;
}<|MERGE_RESOLUTION|>--- conflicted
+++ resolved
@@ -12,16 +12,9 @@
  * simple euclidean distance.
  */
 
-<<<<<<< HEAD
 export class Simple extends CRS {
 	static projection = LonLat;
-	static transformation = toTransformation(1, 0, -1, 0);
-=======
-export const Simple = {
-	...CRS,
-	projection: LonLat,
-	transformation: new Transformation(1, 0, -1, 0),
->>>>>>> 43907c8f
+	static transformation = new Transformation(1, 0, -1, 0);
 
 	static scale(zoom) {
 		return 2 ** zoom;
