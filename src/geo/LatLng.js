import * as Util from '../core/Util.js';
import {Earth} from './crs/CRS.Earth.js';
import {toLatLngBounds} from './LatLngBounds.js';

/* @class LatLng
 * @aka L.LatLng
 *
 * Represents a geographical point with a certain latitude and longitude.
 *
 * @example
 *
 * ```
 * const latlng = L.latLng(50.5, 30.5);
 * ```
 *
 * All Leaflet methods that accept LatLng objects also accept them in a simple Array form and simple object form (unless noted otherwise), so these lines are equivalent:
 *
 * ```
 * map.panTo([50, 30]);
 * map.panTo({lat: 50, lng: 30});
 * map.panTo({lat: 50, lon: 30});
 * map.panTo(L.latLng(50, 30));
 * ```
 *
 * Note that `LatLng` does not inherit from Leaflet's `Class` object,
 * which means new classes can't inherit from it, and new methods
 * can't be added to it with the `include` function.
 */

export class LatLng {
	constructor(lat, lng, alt) {
		if (isNaN(lat) || isNaN(lng)) {
			throw new Error(`Invalid LatLng object: (${lat}, ${lng})`);
		}

		// @property lat: Number
		// Latitude in degrees
		this.lat = +lat;

		// @property lng: Number
		// Longitude in degrees
		this.lng = +lng;

		// @property alt: Number
		// Altitude in meters (optional)
		if (alt !== undefined) {
			this.alt = +alt;
		}
	}

	// @method equals(otherLatLng: LatLng, maxMargin?: Number): Boolean
	// Returns `true` if the given `LatLng` point is at the same position (within a small margin of error). The margin of error can be overridden by setting `maxMargin` to a small number.
	equals(obj, maxMargin) {
		if (!obj) { return false; }

		obj = toLatLng(obj);

		const margin = Math.max(
			Math.abs(this.lat - obj.lat),
			Math.abs(this.lng - obj.lng));

<<<<<<< HEAD
		return margin <= (maxMargin === undefined ? 1.0E-9 : maxMargin);
	}
=======
		return margin <= (maxMargin ?? 1.0E-9);
	},
>>>>>>> 8855fa79

	// @method toString(): String
	// Returns a string representation of the point (for debugging purposes).
	toString(precision) {
		return `LatLng(${Util.formatNum(this.lat, precision)}, ${Util.formatNum(this.lng, precision)})`;
	}

	// @method distanceTo(otherLatLng: LatLng): Number
	// Returns the distance (in meters) to the given `LatLng` calculated using the [Spherical Law of Cosines](https://en.wikipedia.org/wiki/Spherical_law_of_cosines).
	distanceTo(other) {
		return Earth.distance(this, toLatLng(other));
	}

	// @method wrap(): LatLng
	// Returns a new `LatLng` object with the longitude wrapped so it's always between -180 and +180 degrees.
	wrap() {
		return Earth.wrapLatLng(this);
	}

	// @method toBounds(sizeInMeters: Number): LatLngBounds
	// Returns a new `LatLngBounds` object in which each boundary is `sizeInMeters/2` meters apart from the `LatLng`.
	toBounds(sizeInMeters) {
		const latAccuracy = 180 * sizeInMeters / 40075017,
		lngAccuracy = latAccuracy / Math.cos((Math.PI / 180) * this.lat);

		return toLatLngBounds(
			[this.lat - latAccuracy, this.lng - lngAccuracy],
			[this.lat + latAccuracy, this.lng + lngAccuracy]);
	}

	clone() {
		return new LatLng(this.lat, this.lng, this.alt);
	}
}



// @factory L.latLng(latitude: Number, longitude: Number, altitude?: Number): LatLng
// Creates an object representing a geographical point with the given latitude and longitude (and optionally altitude).

// @alternative
// @factory L.latLng(coords: Array): LatLng
// Expects an array of the form `[Number, Number]` or `[Number, Number, Number]` instead.

// @alternative
// @factory L.latLng(coords: Object): LatLng
// Expects an plain object of the form `{lat: Number, lng: Number}` or `{lat: Number, lng: Number, alt: Number}` instead.
//  You can also use `lon` in place of `lng` in the object form.

export function toLatLng(a, b, c) {
	if (a instanceof LatLng) {
		return a;
	}
	if (Array.isArray(a) && typeof a[0] !== 'object') {
		if (a.length === 3) {
			return new LatLng(a[0], a[1], a[2]);
		}
		if (a.length === 2) {
			return new LatLng(a[0], a[1]);
		}
		return null;
	}
	if (a === undefined || a === null) {
		return a;
	}
	if (typeof a === 'object' && 'lat' in a) {
		return new LatLng(a.lat, 'lng' in a ? a.lng : a.lon, a.alt);
	}
	if (b === undefined) {
		return null;
	}
	return new LatLng(a, b, c);
}
<|MERGE_RESOLUTION|>--- conflicted
+++ resolved
@@ -1,141 +1,136 @@
-import * as Util from '../core/Util.js';
-import {Earth} from './crs/CRS.Earth.js';
-import {toLatLngBounds} from './LatLngBounds.js';
-
-/* @class LatLng
- * @aka L.LatLng
- *
- * Represents a geographical point with a certain latitude and longitude.
- *
- * @example
- *
- * ```
- * const latlng = L.latLng(50.5, 30.5);
- * ```
- *
- * All Leaflet methods that accept LatLng objects also accept them in a simple Array form and simple object form (unless noted otherwise), so these lines are equivalent:
- *
- * ```
- * map.panTo([50, 30]);
- * map.panTo({lat: 50, lng: 30});
- * map.panTo({lat: 50, lon: 30});
- * map.panTo(L.latLng(50, 30));
- * ```
- *
- * Note that `LatLng` does not inherit from Leaflet's `Class` object,
- * which means new classes can't inherit from it, and new methods
- * can't be added to it with the `include` function.
- */
-
-export class LatLng {
-	constructor(lat, lng, alt) {
-		if (isNaN(lat) || isNaN(lng)) {
-			throw new Error(`Invalid LatLng object: (${lat}, ${lng})`);
-		}
-
-		// @property lat: Number
-		// Latitude in degrees
-		this.lat = +lat;
-
-		// @property lng: Number
-		// Longitude in degrees
-		this.lng = +lng;
-
-		// @property alt: Number
-		// Altitude in meters (optional)
-		if (alt !== undefined) {
-			this.alt = +alt;
-		}
-	}
-
-	// @method equals(otherLatLng: LatLng, maxMargin?: Number): Boolean
-	// Returns `true` if the given `LatLng` point is at the same position (within a small margin of error). The margin of error can be overridden by setting `maxMargin` to a small number.
-	equals(obj, maxMargin) {
-		if (!obj) { return false; }
-
-		obj = toLatLng(obj);
-
-		const margin = Math.max(
-			Math.abs(this.lat - obj.lat),
-			Math.abs(this.lng - obj.lng));
-
-<<<<<<< HEAD
-		return margin <= (maxMargin === undefined ? 1.0E-9 : maxMargin);
-	}
-=======
-		return margin <= (maxMargin ?? 1.0E-9);
-	},
->>>>>>> 8855fa79
-
-	// @method toString(): String
-	// Returns a string representation of the point (for debugging purposes).
-	toString(precision) {
-		return `LatLng(${Util.formatNum(this.lat, precision)}, ${Util.formatNum(this.lng, precision)})`;
-	}
-
-	// @method distanceTo(otherLatLng: LatLng): Number
-	// Returns the distance (in meters) to the given `LatLng` calculated using the [Spherical Law of Cosines](https://en.wikipedia.org/wiki/Spherical_law_of_cosines).
-	distanceTo(other) {
-		return Earth.distance(this, toLatLng(other));
-	}
-
-	// @method wrap(): LatLng
-	// Returns a new `LatLng` object with the longitude wrapped so it's always between -180 and +180 degrees.
-	wrap() {
-		return Earth.wrapLatLng(this);
-	}
-
-	// @method toBounds(sizeInMeters: Number): LatLngBounds
-	// Returns a new `LatLngBounds` object in which each boundary is `sizeInMeters/2` meters apart from the `LatLng`.
-	toBounds(sizeInMeters) {
-		const latAccuracy = 180 * sizeInMeters / 40075017,
-		lngAccuracy = latAccuracy / Math.cos((Math.PI / 180) * this.lat);
-
-		return toLatLngBounds(
-			[this.lat - latAccuracy, this.lng - lngAccuracy],
-			[this.lat + latAccuracy, this.lng + lngAccuracy]);
-	}
-
-	clone() {
-		return new LatLng(this.lat, this.lng, this.alt);
-	}
-}
-
-
-
-// @factory L.latLng(latitude: Number, longitude: Number, altitude?: Number): LatLng
-// Creates an object representing a geographical point with the given latitude and longitude (and optionally altitude).
-
-// @alternative
-// @factory L.latLng(coords: Array): LatLng
-// Expects an array of the form `[Number, Number]` or `[Number, Number, Number]` instead.
-
-// @alternative
-// @factory L.latLng(coords: Object): LatLng
-// Expects an plain object of the form `{lat: Number, lng: Number}` or `{lat: Number, lng: Number, alt: Number}` instead.
-//  You can also use `lon` in place of `lng` in the object form.
-
-export function toLatLng(a, b, c) {
-	if (a instanceof LatLng) {
-		return a;
-	}
-	if (Array.isArray(a) && typeof a[0] !== 'object') {
-		if (a.length === 3) {
-			return new LatLng(a[0], a[1], a[2]);
-		}
-		if (a.length === 2) {
-			return new LatLng(a[0], a[1]);
-		}
-		return null;
-	}
-	if (a === undefined || a === null) {
-		return a;
-	}
-	if (typeof a === 'object' && 'lat' in a) {
-		return new LatLng(a.lat, 'lng' in a ? a.lng : a.lon, a.alt);
-	}
-	if (b === undefined) {
-		return null;
-	}
-	return new LatLng(a, b, c);
-}
+import * as Util from '../core/Util.js';
+import {Earth} from './crs/CRS.Earth.js';
+import {toLatLngBounds} from './LatLngBounds.js';
+
+/* @class LatLng
+ * @aka L.LatLng
+ *
+ * Represents a geographical point with a certain latitude and longitude.
+ *
+ * @example
+ *
+ * ```
+ * const latlng = L.latLng(50.5, 30.5);
+ * ```
+ *
+ * All Leaflet methods that accept LatLng objects also accept them in a simple Array form and simple object form (unless noted otherwise), so these lines are equivalent:
+ *
+ * ```
+ * map.panTo([50, 30]);
+ * map.panTo({lat: 50, lng: 30});
+ * map.panTo({lat: 50, lon: 30});
+ * map.panTo(L.latLng(50, 30));
+ * ```
+ *
+ * Note that `LatLng` does not inherit from Leaflet's `Class` object,
+ * which means new classes can't inherit from it, and new methods
+ * can't be added to it with the `include` function.
+ */
+
+export class LatLng {
+	constructor(lat, lng, alt) {
+		if (isNaN(lat) || isNaN(lng)) {
+			throw new Error(`Invalid LatLng object: (${lat}, ${lng})`);
+		}
+
+		// @property lat: Number
+		// Latitude in degrees
+		this.lat = +lat;
+
+		// @property lng: Number
+		// Longitude in degrees
+		this.lng = +lng;
+
+		// @property alt: Number
+		// Altitude in meters (optional)
+		if (alt !== undefined) {
+			this.alt = +alt;
+		}
+	}
+
+	// @method equals(otherLatLng: LatLng, maxMargin?: Number): Boolean
+	// Returns `true` if the given `LatLng` point is at the same position (within a small margin of error). The margin of error can be overridden by setting `maxMargin` to a small number.
+	equals(obj, maxMargin) {
+		if (!obj) { return false; }
+
+		obj = toLatLng(obj);
+
+		const margin = Math.max(
+			Math.abs(this.lat - obj.lat),
+			Math.abs(this.lng - obj.lng));
+
+		return margin <= (maxMargin ?? 1.0E-9);
+	}
+
+	// @method toString(): String
+	// Returns a string representation of the point (for debugging purposes).
+	toString(precision) {
+		return `LatLng(${Util.formatNum(this.lat, precision)}, ${Util.formatNum(this.lng, precision)})`;
+	}
+
+	// @method distanceTo(otherLatLng: LatLng): Number
+	// Returns the distance (in meters) to the given `LatLng` calculated using the [Spherical Law of Cosines](https://en.wikipedia.org/wiki/Spherical_law_of_cosines).
+	distanceTo(other) {
+		return Earth.distance(this, toLatLng(other));
+	}
+
+	// @method wrap(): LatLng
+	// Returns a new `LatLng` object with the longitude wrapped so it's always between -180 and +180 degrees.
+	wrap() {
+		return Earth.wrapLatLng(this);
+	}
+
+	// @method toBounds(sizeInMeters: Number): LatLngBounds
+	// Returns a new `LatLngBounds` object in which each boundary is `sizeInMeters/2` meters apart from the `LatLng`.
+	toBounds(sizeInMeters) {
+		const latAccuracy = 180 * sizeInMeters / 40075017,
+		lngAccuracy = latAccuracy / Math.cos((Math.PI / 180) * this.lat);
+
+		return toLatLngBounds(
+			[this.lat - latAccuracy, this.lng - lngAccuracy],
+			[this.lat + latAccuracy, this.lng + lngAccuracy]);
+	}
+
+	clone() {
+		return new LatLng(this.lat, this.lng, this.alt);
+	}
+}
+
+
+
+// @factory L.latLng(latitude: Number, longitude: Number, altitude?: Number): LatLng
+// Creates an object representing a geographical point with the given latitude and longitude (and optionally altitude).
+
+// @alternative
+// @factory L.latLng(coords: Array): LatLng
+// Expects an array of the form `[Number, Number]` or `[Number, Number, Number]` instead.
+
+// @alternative
+// @factory L.latLng(coords: Object): LatLng
+// Expects an plain object of the form `{lat: Number, lng: Number}` or `{lat: Number, lng: Number, alt: Number}` instead.
+//  You can also use `lon` in place of `lng` in the object form.
+
+export function toLatLng(a, b, c) {
+	if (a instanceof LatLng) {
+		return a;
+	}
+	if (Array.isArray(a) && typeof a[0] !== 'object') {
+		if (a.length === 3) {
+			return new LatLng(a[0], a[1], a[2]);
+		}
+		if (a.length === 2) {
+			return new LatLng(a[0], a[1]);
+		}
+		return null;
+	}
+	if (a === undefined || a === null) {
+		return a;
+	}
+	if (typeof a === 'object' && 'lat' in a) {
+		return new LatLng(a.lat, 'lng' in a ? a.lng : a.lon, a.alt);
+	}
+	if (b === undefined) {
+		return null;
+	}
+	return new LatLng(a, b, c);
+}