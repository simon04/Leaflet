--- conflicted
+++ resolved
@@ -1,482 +1,441 @@
-
-import {Control} from './Control.js';
-import * as Util from '../core/Util.js';
-import * as DomEvent from '../dom/DomEvent.js';
-import * as DomUtil from '../dom/DomUtil.js';
-
-/*
- * @class Control.Layers
- * @inherits Control
- *
- * The layers control gives users the ability to switch between different base layers and switch overlays on/off (check out the [detailed example](https://leafletjs.com/examples/layers-control/)). Extends `Control`.
- *
- * @example
- *
- * ```js
- * const baseLayers = {
- * 	"Mapbox": mapbox,
- * 	"OpenStreetMap": osm
- * };
- *
- * const overlays = {
- * 	"Marker": marker,
- * 	"Roads": roadsLayer
- * };
- *
- * new Control.Layers(baseLayers, overlays).addTo(map);
- * ```
- *
- * The `baseLayers` and `overlays` parameters are object literals with layer names as keys and `Layer` objects as values:
- *
- * ```js
- * {
- *     "<someName1>": layer1,
- *     "<someName2>": layer2
- * }
- * ```
- *
- * The layer names can contain HTML, which allows you to add additional styling to the items:
- *
- * ```js
- * {"<img src='my-layer-icon' /> <span class='my-layer-item'>My Layer</span>": myLayer}
- * ```
- */
-
-// @constructor Control.Layers(baselayers?: Object, overlays?: Object, options?: Control.Layers options)
-// Creates a layers control with the given layers. Base layers will be switched with radio buttons, while overlays will be switched with checkboxes. Note that all base layers should be passed in the base layers object, but only one should be added to the map during map instantiation.
-<<<<<<< HEAD
-export class Layers extends Control {
-
-	static {
-		// @section
-		// @aka Control.Layers options
-		this.setDefaultOptions({
-			// @option collapsed: Boolean = true
-			// If `true`, the control will be collapsed into an icon and expanded on pointer hover, touch, or keyboard activation.
-			collapsed: true,
-			position: 'topright',
-
-			// @option autoZIndex: Boolean = true
-			// If `true`, the control will assign zIndexes in increasing order to all of its layers so that the order is preserved when switching them on/off.
-			autoZIndex: true,
-
-			// @option hideSingleBase: Boolean = false
-			// If `true`, the base layers in the control will be hidden when there is only one.
-			hideSingleBase: false,
-
-			// @option sortLayers: Boolean = false
-			// Whether to sort the layers. When `false`, layers will keep the order
-			// in which they were added to the control.
-			sortLayers: false,
-
-			// @option sortFunction: Function = *
-			// A [compare function](https://developer.mozilla.org/docs/Web/JavaScript/Reference/Global_Objects/Array/sort)
-			// that will be used for sorting the layers, when `sortLayers` is `true`.
-			// The function receives both the `Layer` instances and their names, as in
-			// `sortFunction(layerA, layerB, nameA, nameB)`.
-			// By default, it sorts layers alphabetically by their name.
-			sortFunction(layerA, layerB, nameA, nameB) {
-				return nameA < nameB ? -1 : (nameB < nameA ? 1 : 0);
-			}
-		});
-	}
-=======
-export const Layers = Control.extend({
-	// @section
-	// @aka Control.Layers options
-	options: {
-		// @option collapsed: Boolean = true
-		// If `true`, the control will be collapsed into an icon and expanded on pointer hover, touch, or keyboard activation.
-		collapsed: true,
-
-		// @option collapseDelay: Number = 0
-		// Collapse delay in milliseconds. If greater than 0, the control will remain open longer, making it easier to scroll through long layer lists.
-		collapseDelay: 0,
-
-		position: 'topright',
-
-		// @option autoZIndex: Boolean = true
-		// If `true`, the control will assign zIndexes in increasing order to all of its layers so that the order is preserved when switching them on/off.
-		autoZIndex: true,
-
-		// @option hideSingleBase: Boolean = false
-		// If `true`, the base layers in the control will be hidden when there is only one.
-		hideSingleBase: false,
-
-		// @option sortLayers: Boolean = false
-		// Whether to sort the layers. When `false`, layers will keep the order
-		// in which they were added to the control.
-		sortLayers: false,
-
-		// @option sortFunction: Function = *
-		// A [compare function](https://developer.mozilla.org/docs/Web/JavaScript/Reference/Global_Objects/Array/sort)
-		// that will be used for sorting the layers, when `sortLayers` is `true`.
-		// The function receives both the `Layer` instances and their names, as in
-		// `sortFunction(layerA, layerB, nameA, nameB)`.
-		// By default, it sorts layers alphabetically by their name.
-		sortFunction(layerA, layerB, nameA, nameB) {
-			return nameA < nameB ? -1 : (nameB < nameA ? 1 : 0);
-		}
-	},
->>>>>>> 333009fe
-
-	initialize(baseLayers, overlays, options) {
-		Util.setOptions(this, options);
-
-		this._layerControlInputs = [];
-		this._layers = [];
-		this._lastZIndex = 0;
-		this._handlingClick = false;
-		this._preventClick = false;
-
-		for (const [name, layer] of Object.entries(baseLayers ?? {})) {
-			this._addLayer(layer, name);
-		}
-
-		for (const [name, layer] of Object.entries(overlays ?? {})) {
-			this._addLayer(layer, name, true);
-		}
-	}
-
-	onAdd(map) {
-		this._initLayout();
-		this._update();
-
-		this._map = map;
-		map.on('zoomend', this._checkDisabledLayers, this);
-
-		for (const layer of this._layers) {
-			layer.layer.on('add remove', this._onLayerChange, this);
-		}
-
-		if (!this.options.collapsed) {
-			// update the height of the container after resizing the window
-			map.on('resize', this._expandIfNotCollapsed, this);
-		}
-
-		return this._container;
-	}
-
-	addTo(map) {
-		Control.prototype.addTo.call(this, map);
-		// Trigger expand after Layers Control has been inserted into DOM so that is now has an actual height.
-		return this._expandIfNotCollapsed();
-	}
-
-	onRemove() {
-		this._map.off('zoomend', this._checkDisabledLayers, this);
-
-		for (const layer of this._layers) {
-			layer.layer.off('add remove', this._onLayerChange, this);
-		}
-
-		this._map.off('resize', this._expandIfNotCollapsed, this);
-<<<<<<< HEAD
-	}
-=======
-
-		clearTimeout(this._collapseDelayTimeout);
-	},
->>>>>>> 333009fe
-
-	// @method addBaseLayer(layer: Layer, name: String): this
-	// Adds a base layer (radio button entry) with the given name to the control.
-	addBaseLayer(layer, name) {
-		this._addLayer(layer, name);
-		return (this._map) ? this._update() : this;
-	}
-
-	// @method addOverlay(layer: Layer, name: String): this
-	// Adds an overlay (checkbox entry) with the given name to the control.
-	addOverlay(layer, name) {
-		this._addLayer(layer, name, true);
-		return (this._map) ? this._update() : this;
-	}
-
-	// @method removeLayer(layer: Layer): this
-	// Remove the given layer from the control.
-	removeLayer(layer) {
-		layer.off('add remove', this._onLayerChange, this);
-
-		const obj = this._getLayer(Util.stamp(layer));
-		if (obj) {
-			this._layers.splice(this._layers.indexOf(obj), 1);
-		}
-		return (this._map) ? this._update() : this;
-	}
-
-	// @method expand(): this
-	// Expand the control container if collapsed.
-	expand() {
-		clearTimeout(this._collapseDelayTimeout);
-
-		this._container.classList.add('leaflet-control-layers-expanded');
-		this._section.style.height = null;
-		const acceptableHeight = this._map.getSize().y - (this._container.offsetTop + 50);
-		if (acceptableHeight < this._section.clientHeight) {
-			this._section.classList.add('leaflet-control-layers-scrollbar');
-			this._section.style.height = `${acceptableHeight}px`;
-		} else {
-			this._section.classList.remove('leaflet-control-layers-scrollbar');
-		}
-		this._checkDisabledLayers();
-		return this;
-	}
-
-	// @method collapse(): this
-	// Collapse the control container if expanded.
-	collapse(ev) {
-		// On touch devices `pointerleave` & `pointerout` is fired while clicking on a checkbox.
-		// The control was collapsed instead of adding the layer to the map.
-		// So we allow collapse only if it is not touch.
-		if (!ev || !((ev.type === 'pointerleave' || ev.type === 'pointerout') && ev.pointerType === 'touch')) {
-			if (this.options.collapseDelay > 0) {
-				// Collapse delayed
-				this._collapseDelayTimeout = setTimeout(() => {
-					this._container.classList.remove('leaflet-control-layers-expanded');
-				}, this.options.collapseDelay);
-				return this;
-			}
-
-			// Collapse immediatelly
-			this._container.classList.remove('leaflet-control-layers-expanded');
-		}
-		return this;
-	}
-
-	_initLayout() {
-		const className = 'leaflet-control-layers',
-		container = this._container = DomUtil.create('div', className),
-		collapsed = this.options.collapsed;
-
-		DomEvent.disableClickPropagation(container);
-		DomEvent.disableScrollPropagation(container);
-
-		const section = this._section = DomUtil.create('fieldset', `${className}-list`);
-
-		if (collapsed) {
-			this._map.on('click', this.collapse, this);
-
-			DomEvent.on(container, {
-				pointerenter: this._expandSafely,
-				pointerleave: this.collapse
-			}, this);
-		}
-
-		const link = this._layersLink = DomUtil.create('a', `${className}-toggle`, container);
-		link.href = '#';
-		link.title = 'Layers';
-		link.setAttribute('role', 'button');
-
-		DomEvent.on(link, {
-			keydown(e) {
-				if (e.code === 'Enter') {
-					this._expandSafely();
-				}
-			},
-			// Certain screen readers intercept the key event and instead send a click event
-			click(e) {
-				DomEvent.preventDefault(e);
-				this._expandSafely();
-			}
-		}, this);
-
-		if (!collapsed) {
-			this.expand();
-		}
-
-		this._baseLayersList = DomUtil.create('div', `${className}-base`, section);
-		this._separator = DomUtil.create('div', `${className}-separator`, section);
-		this._overlaysList = DomUtil.create('div', `${className}-overlays`, section);
-
-		container.appendChild(section);
-	}
-
-	_getLayer(id) {
-		for (const layer of this._layers) {
-			if (layer && Util.stamp(layer.layer) === id) {
-				return layer;
-			}
-		}
-	}
-
-	_addLayer(layer, name, overlay) {
-		if (this._map) {
-			layer.on('add remove', this._onLayerChange, this);
-		}
-
-		this._layers.push({
-			layer,
-			name,
-			overlay
-		});
-
-		if (this.options.sortLayers) {
-			this._layers.sort(((a, b) => this.options.sortFunction(a.layer, b.layer, a.name, b.name)));
-		}
-
-		if (this.options.autoZIndex && layer.setZIndex) {
-			this._lastZIndex++;
-			layer.setZIndex(this._lastZIndex);
-		}
-
-		this._expandIfNotCollapsed();
-	}
-
-	_update() {
-		if (!this._container) { return this; }
-
-		this._baseLayersList.replaceChildren();
-		this._overlaysList.replaceChildren();
-
-		this._layerControlInputs = [];
-		let baseLayersPresent, overlaysPresent, baseLayersCount = 0;
-
-		for (const obj of this._layers) {
-			this._addItem(obj);
-			overlaysPresent ||= obj.overlay;
-			baseLayersPresent ||= !obj.overlay;
-			baseLayersCount += !obj.overlay ? 1 : 0;
-		}
-
-		// Hide base layers section if there's only one layer.
-		if (this.options.hideSingleBase) {
-			baseLayersPresent = baseLayersPresent && baseLayersCount > 1;
-			this._baseLayersList.style.display = baseLayersPresent ? '' : 'none';
-		}
-
-		this._separator.style.display = overlaysPresent && baseLayersPresent ? '' : 'none';
-
-		return this;
-	}
-
-	_onLayerChange(e) {
-		if (!this._handlingClick) {
-			this._update();
-		}
-
-		const obj = this._getLayer(Util.stamp(e.target));
-
-		// @namespace Map
-		// @section Layer events
-		// @event baselayerchange: LayersControlEvent
-		// Fired when the base layer is changed through the [layers control](#control-layers).
-		// @event overlayadd: LayersControlEvent
-		// Fired when an overlay is selected through the [layers control](#control-layers).
-		// @event overlayremove: LayersControlEvent
-		// Fired when an overlay is deselected through the [layers control](#control-layers).
-		// @namespace Control.Layers
-		const type = obj.overlay ?
-			(e.type === 'add' ? 'overlayadd' : 'overlayremove') :
-			(e.type === 'add' ? 'baselayerchange' : null);
-
-		if (type) {
-			this._map.fire(type, obj);
-		}
-	}
-
-	_addItem(obj) {
-		const label = document.createElement('label'),
-		checked = this._map.hasLayer(obj.layer);
-
-		const input = document.createElement('input');
-		input.type = obj.overlay ? 'checkbox' : 'radio';
-		input.className = 'leaflet-control-layers-selector';
-		input.defaultChecked = checked;
-		if (!obj.overlay) {
-			input.name = `leaflet-base-layers_${Util.stamp(this)}`;
-		}
-
-		this._layerControlInputs.push(input);
-		input.layerId = Util.stamp(obj.layer);
-
-		DomEvent.on(input, 'click', this._onInputClick, this);
-
-		const name = document.createElement('span');
-		name.innerHTML = ` ${obj.name}`;
-
-		// Helps from preventing layer control flicker when checkboxes are disabled
-		// https://github.com/Leaflet/Leaflet/issues/2771
-		const holder = document.createElement('span');
-
-		label.appendChild(holder);
-		holder.appendChild(input);
-		holder.appendChild(name);
-
-		const container = obj.overlay ? this._overlaysList : this._baseLayersList;
-		container.appendChild(label);
-
-		this._checkDisabledLayers();
-		return label;
-	}
-
-	_onInputClick(e) {
-		// expanding the control on mobile with a click can cause adding a layer - we don't want this
-		if (this._preventClick) {
-			return;
-		}
-
-		const inputs = this._layerControlInputs,
-		addedLayers = [],
-		removedLayers = [];
-
-		this._handlingClick = true;
-
-		for (const input of inputs) {
-			const layer = this._getLayer(input.layerId).layer;
-
-			if (input.checked) {
-				addedLayers.push(layer);
-			} else if (!input.checked) {
-				removedLayers.push(layer);
-			}
-		}
-
-		// Bugfix issue 2318: Should remove all old layers before readding new ones
-		for (const layer of removedLayers) {
-			if (this._map.hasLayer(layer)) {
-				this._map.removeLayer(layer);
-			}
-		}
-		for (const layer of addedLayers) {
-			if (!this._map.hasLayer(layer)) {
-				this._map.addLayer(layer);
-			}
-		}
-
-		this._handlingClick = false;
-
-		this._refocusOnMap(e);
-	}
-
-	_checkDisabledLayers() {
-		const inputs = this._layerControlInputs,
-		zoom = this._map.getZoom();
-
-		for (const input of inputs) {
-			const layer = this._getLayer(input.layerId).layer;
-			input.disabled = (layer.options.minZoom !== undefined && zoom < layer.options.minZoom) ||
-			                 (layer.options.maxZoom !== undefined && zoom > layer.options.maxZoom);
-
-		}
-	}
-
-	_expandIfNotCollapsed() {
-		if (this._map && !this.options.collapsed) {
-			this.expand();
-		}
-		return this;
-	}
-
-	_expandSafely() {
-		const section = this._section;
-		this._preventClick = true;
-		DomEvent.on(section, 'click', DomEvent.preventDefault);
-		this.expand();
-		setTimeout(() => {
-			DomEvent.off(section, 'click', DomEvent.preventDefault);
-			this._preventClick = false;
-		});
-	}
-
-}
+
+import {Control} from './Control.js';
+import * as Util from '../core/Util.js';
+import * as DomEvent from '../dom/DomEvent.js';
+import * as DomUtil from '../dom/DomUtil.js';
+
+/*
+ * @class Control.Layers
+ * @inherits Control
+ *
+ * The layers control gives users the ability to switch between different base layers and switch overlays on/off (check out the [detailed example](https://leafletjs.com/examples/layers-control/)). Extends `Control`.
+ *
+ * @example
+ *
+ * ```js
+ * const baseLayers = {
+ * 	"Mapbox": mapbox,
+ * 	"OpenStreetMap": osm
+ * };
+ *
+ * const overlays = {
+ * 	"Marker": marker,
+ * 	"Roads": roadsLayer
+ * };
+ *
+ * new Control.Layers(baseLayers, overlays).addTo(map);
+ * ```
+ *
+ * The `baseLayers` and `overlays` parameters are object literals with layer names as keys and `Layer` objects as values:
+ *
+ * ```js
+ * {
+ *     "<someName1>": layer1,
+ *     "<someName2>": layer2
+ * }
+ * ```
+ *
+ * The layer names can contain HTML, which allows you to add additional styling to the items:
+ *
+ * ```js
+ * {"<img src='my-layer-icon' /> <span class='my-layer-item'>My Layer</span>": myLayer}
+ * ```
+ */
+
+// @constructor Control.Layers(baselayers?: Object, overlays?: Object, options?: Control.Layers options)
+// Creates a layers control with the given layers. Base layers will be switched with radio buttons, while overlays will be switched with checkboxes. Note that all base layers should be passed in the base layers object, but only one should be added to the map during map instantiation.
+export class Layers extends Control {
+
+	static {
+		// @section
+		// @aka Control.Layers options
+		this.setDefaultOptions({
+			// @option collapsed: Boolean = true
+			// If `true`, the control will be collapsed into an icon and expanded on pointer hover, touch, or keyboard activation.
+			collapsed: true,
+
+			// @option collapseDelay: Number = 0
+			// Collapse delay in milliseconds. If greater than 0, the control will remain open longer, making it easier to scroll through long layer lists.
+			collapseDelay: 0,
+
+			position: 'topright',
+
+			// @option autoZIndex: Boolean = true
+			// If `true`, the control will assign zIndexes in increasing order to all of its layers so that the order is preserved when switching them on/off.
+			autoZIndex: true,
+
+			// @option hideSingleBase: Boolean = false
+			// If `true`, the base layers in the control will be hidden when there is only one.
+			hideSingleBase: false,
+
+			// @option sortLayers: Boolean = false
+			// Whether to sort the layers. When `false`, layers will keep the order
+			// in which they were added to the control.
+			sortLayers: false,
+
+			// @option sortFunction: Function = *
+			// A [compare function](https://developer.mozilla.org/docs/Web/JavaScript/Reference/Global_Objects/Array/sort)
+			// that will be used for sorting the layers, when `sortLayers` is `true`.
+			// The function receives both the `Layer` instances and their names, as in
+			// `sortFunction(layerA, layerB, nameA, nameB)`.
+			// By default, it sorts layers alphabetically by their name.
+			sortFunction(layerA, layerB, nameA, nameB) {
+				return nameA < nameB ? -1 : (nameB < nameA ? 1 : 0);
+			}
+		});
+	}
+
+	initialize(baseLayers, overlays, options) {
+		Util.setOptions(this, options);
+
+		this._layerControlInputs = [];
+		this._layers = [];
+		this._lastZIndex = 0;
+		this._handlingClick = false;
+		this._preventClick = false;
+
+		for (const [name, layer] of Object.entries(baseLayers ?? {})) {
+			this._addLayer(layer, name);
+		}
+
+		for (const [name, layer] of Object.entries(overlays ?? {})) {
+			this._addLayer(layer, name, true);
+		}
+	}
+
+	onAdd(map) {
+		this._initLayout();
+		this._update();
+
+		this._map = map;
+		map.on('zoomend', this._checkDisabledLayers, this);
+
+		for (const layer of this._layers) {
+			layer.layer.on('add remove', this._onLayerChange, this);
+		}
+
+		if (!this.options.collapsed) {
+			// update the height of the container after resizing the window
+			map.on('resize', this._expandIfNotCollapsed, this);
+		}
+
+		return this._container;
+	}
+
+	addTo(map) {
+		Control.prototype.addTo.call(this, map);
+		// Trigger expand after Layers Control has been inserted into DOM so that is now has an actual height.
+		return this._expandIfNotCollapsed();
+	}
+
+	onRemove() {
+		this._map.off('zoomend', this._checkDisabledLayers, this);
+
+		for (const layer of this._layers) {
+			layer.layer.off('add remove', this._onLayerChange, this);
+		}
+
+		this._map.off('resize', this._expandIfNotCollapsed, this);
+	}
+
+	// @method addBaseLayer(layer: Layer, name: String): this
+	// Adds a base layer (radio button entry) with the given name to the control.
+	addBaseLayer(layer, name) {
+		this._addLayer(layer, name);
+		return (this._map) ? this._update() : this;
+	}
+
+	// @method addOverlay(layer: Layer, name: String): this
+	// Adds an overlay (checkbox entry) with the given name to the control.
+	addOverlay(layer, name) {
+		this._addLayer(layer, name, true);
+		return (this._map) ? this._update() : this;
+	}
+
+	// @method removeLayer(layer: Layer): this
+	// Remove the given layer from the control.
+	removeLayer(layer) {
+		layer.off('add remove', this._onLayerChange, this);
+
+		const obj = this._getLayer(Util.stamp(layer));
+		if (obj) {
+			this._layers.splice(this._layers.indexOf(obj), 1);
+		}
+		return (this._map) ? this._update() : this;
+	}
+
+	// @method expand(): this
+	// Expand the control container if collapsed.
+	expand() {
+		clearTimeout(this._collapseDelayTimeout);
+
+		this._container.classList.add('leaflet-control-layers-expanded');
+		this._section.style.height = null;
+		const acceptableHeight = this._map.getSize().y - (this._container.offsetTop + 50);
+		if (acceptableHeight < this._section.clientHeight) {
+			this._section.classList.add('leaflet-control-layers-scrollbar');
+			this._section.style.height = `${acceptableHeight}px`;
+		} else {
+			this._section.classList.remove('leaflet-control-layers-scrollbar');
+		}
+		this._checkDisabledLayers();
+		return this;
+	}
+
+	// @method collapse(): this
+	// Collapse the control container if expanded.
+	collapse(ev) {
+		// On touch devices `pointerleave` & `pointerout` is fired while clicking on a checkbox.
+		// The control was collapsed instead of adding the layer to the map.
+		// So we allow collapse only if it is not touch.
+		if (!ev || !((ev.type === 'pointerleave' || ev.type === 'pointerout') && ev.pointerType === 'touch')) {
+			if (this.options.collapseDelay > 0) {
+				// Collapse delayed
+				this._collapseDelayTimeout = setTimeout(() => {
+					this._container.classList.remove('leaflet-control-layers-expanded');
+				}, this.options.collapseDelay);
+				return this;
+			}
+
+			// Collapse immediatelly
+			this._container.classList.remove('leaflet-control-layers-expanded');
+		}
+		return this;
+	}
+
+	_initLayout() {
+		const className = 'leaflet-control-layers',
+		container = this._container = DomUtil.create('div', className),
+		collapsed = this.options.collapsed;
+
+		DomEvent.disableClickPropagation(container);
+		DomEvent.disableScrollPropagation(container);
+
+		const section = this._section = DomUtil.create('fieldset', `${className}-list`);
+
+		if (collapsed) {
+			this._map.on('click', this.collapse, this);
+
+			DomEvent.on(container, {
+				pointerenter: this._expandSafely,
+				pointerleave: this.collapse
+			}, this);
+		}
+
+		const link = this._layersLink = DomUtil.create('a', `${className}-toggle`, container);
+		link.href = '#';
+		link.title = 'Layers';
+		link.setAttribute('role', 'button');
+
+		DomEvent.on(link, {
+			keydown(e) {
+				if (e.code === 'Enter') {
+					this._expandSafely();
+				}
+			},
+			// Certain screen readers intercept the key event and instead send a click event
+			click(e) {
+				DomEvent.preventDefault(e);
+				this._expandSafely();
+			}
+		}, this);
+
+		if (!collapsed) {
+			this.expand();
+		}
+
+		this._baseLayersList = DomUtil.create('div', `${className}-base`, section);
+		this._separator = DomUtil.create('div', `${className}-separator`, section);
+		this._overlaysList = DomUtil.create('div', `${className}-overlays`, section);
+
+		container.appendChild(section);
+	}
+
+	_getLayer(id) {
+		for (const layer of this._layers) {
+			if (layer && Util.stamp(layer.layer) === id) {
+				return layer;
+			}
+		}
+	}
+
+	_addLayer(layer, name, overlay) {
+		if (this._map) {
+			layer.on('add remove', this._onLayerChange, this);
+		}
+
+		this._layers.push({
+			layer,
+			name,
+			overlay
+		});
+
+		if (this.options.sortLayers) {
+			this._layers.sort(((a, b) => this.options.sortFunction(a.layer, b.layer, a.name, b.name)));
+		}
+
+		if (this.options.autoZIndex && layer.setZIndex) {
+			this._lastZIndex++;
+			layer.setZIndex(this._lastZIndex);
+		}
+
+		this._expandIfNotCollapsed();
+	}
+
+	_update() {
+		if (!this._container) { return this; }
+
+		this._baseLayersList.replaceChildren();
+		this._overlaysList.replaceChildren();
+
+		this._layerControlInputs = [];
+		let baseLayersPresent, overlaysPresent, baseLayersCount = 0;
+
+		for (const obj of this._layers) {
+			this._addItem(obj);
+			overlaysPresent ||= obj.overlay;
+			baseLayersPresent ||= !obj.overlay;
+			baseLayersCount += !obj.overlay ? 1 : 0;
+		}
+
+		// Hide base layers section if there's only one layer.
+		if (this.options.hideSingleBase) {
+			baseLayersPresent = baseLayersPresent && baseLayersCount > 1;
+			this._baseLayersList.style.display = baseLayersPresent ? '' : 'none';
+		}
+
+		this._separator.style.display = overlaysPresent && baseLayersPresent ? '' : 'none';
+
+		return this;
+	}
+
+	_onLayerChange(e) {
+		if (!this._handlingClick) {
+			this._update();
+		}
+
+		const obj = this._getLayer(Util.stamp(e.target));
+
+		// @namespace Map
+		// @section Layer events
+		// @event baselayerchange: LayersControlEvent
+		// Fired when the base layer is changed through the [layers control](#control-layers).
+		// @event overlayadd: LayersControlEvent
+		// Fired when an overlay is selected through the [layers control](#control-layers).
+		// @event overlayremove: LayersControlEvent
+		// Fired when an overlay is deselected through the [layers control](#control-layers).
+		// @namespace Control.Layers
+		const type = obj.overlay ?
+			(e.type === 'add' ? 'overlayadd' : 'overlayremove') :
+			(e.type === 'add' ? 'baselayerchange' : null);
+
+		if (type) {
+			this._map.fire(type, obj);
+		}
+	}
+
+	_addItem(obj) {
+		const label = document.createElement('label'),
+		checked = this._map.hasLayer(obj.layer);
+
+		const input = document.createElement('input');
+		input.type = obj.overlay ? 'checkbox' : 'radio';
+		input.className = 'leaflet-control-layers-selector';
+		input.defaultChecked = checked;
+		if (!obj.overlay) {
+			input.name = `leaflet-base-layers_${Util.stamp(this)}`;
+		}
+
+		this._layerControlInputs.push(input);
+		input.layerId = Util.stamp(obj.layer);
+
+		DomEvent.on(input, 'click', this._onInputClick, this);
+
+		const name = document.createElement('span');
+		name.innerHTML = ` ${obj.name}`;
+
+		// Helps from preventing layer control flicker when checkboxes are disabled
+		// https://github.com/Leaflet/Leaflet/issues/2771
+		const holder = document.createElement('span');
+
+		label.appendChild(holder);
+		holder.appendChild(input);
+		holder.appendChild(name);
+
+		const container = obj.overlay ? this._overlaysList : this._baseLayersList;
+		container.appendChild(label);
+
+		this._checkDisabledLayers();
+		return label;
+	}
+
+	_onInputClick(e) {
+		// expanding the control on mobile with a click can cause adding a layer - we don't want this
+		if (this._preventClick) {
+			return;
+		}
+
+		const inputs = this._layerControlInputs,
+		addedLayers = [],
+		removedLayers = [];
+
+		this._handlingClick = true;
+
+		for (const input of inputs) {
+			const layer = this._getLayer(input.layerId).layer;
+
+			if (input.checked) {
+				addedLayers.push(layer);
+			} else if (!input.checked) {
+				removedLayers.push(layer);
+			}
+		}
+
+		// Bugfix issue 2318: Should remove all old layers before readding new ones
+		for (const layer of removedLayers) {
+			if (this._map.hasLayer(layer)) {
+				this._map.removeLayer(layer);
+			}
+		}
+		for (const layer of addedLayers) {
+			if (!this._map.hasLayer(layer)) {
+				this._map.addLayer(layer);
+			}
+		}
+
+		this._handlingClick = false;
+
+		this._refocusOnMap(e);
+	}
+
+	_checkDisabledLayers() {
+		const inputs = this._layerControlInputs,
+		zoom = this._map.getZoom();
+
+		for (const input of inputs) {
+			const layer = this._getLayer(input.layerId).layer;
+			input.disabled = (layer.options.minZoom !== undefined && zoom < layer.options.minZoom) ||
+			                 (layer.options.maxZoom !== undefined && zoom > layer.options.maxZoom);
+
+		}
+	}
+
+	_expandIfNotCollapsed() {
+		if (this._map && !this.options.collapsed) {
+			this.expand();
+		}
+		return this;
+	}
+
+	_expandSafely() {
+		const section = this._section;
+		this._preventClick = true;
+		DomEvent.on(section, 'click', DomEvent.preventDefault);
+		this.expand();
+		setTimeout(() => {
+			DomEvent.off(section, 'click', DomEvent.preventDefault);
+			this._preventClick = false;
+		});
+	}
+
+}