--- conflicted
+++ resolved
@@ -4,8 +4,5 @@
 .idea
 .idea/**/*
 *.iml
-<<<<<<< HEAD
 _site
-=======
->>>>>>> 85b9baa4
 *.sublime-*